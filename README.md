--- conflicted
+++ resolved
@@ -1,62 +1,56 @@
-<<<<<<< HEAD
 📚 Complete Local Setup Guide
+
+
 🔧 Step 1: Install Prerequisites
-Before starting, install these tools on your computer:
-
+    
 1. Install Python 3.8+
-Download from: https://www.python.org/downloads/
-During installation, ☑️ check "Add Python to PATH"
-Verify: Open Command Prompt/Terminal → python --version
+    Download from: https://www.python.org/downloads/
+    During installation, ☑️ check "Add Python to PATH"
+    Verify: Open Command Prompt/Terminal → python --version
 
 2. Install Node.js 16+
-Download from: https://nodejs.org/
-Choose LTS version
-Verify: node --version and npm --version
+    Download from: https://nodejs.org/
+    Choose LTS version
+    Verify: node --version and npm --version
 
 4. Install Yarn
-npm install -g yarn
-Verify: yarn --version
+    npm install -g yarn
+    Verify: yarn --version
 
-4. Install VS Code Extensions (Recommended)
-Python
-ES7+ React/Redux/React-Native snippets
-Tailwind CSS IntelliSense
-Prettier - Code formatter
+4. Install MongoDB & MongoDB Shell
+     # Windows: Download MongoDB Community Server
+     # https://www.mongodb.com/try/download/community
+     #https://www.mongodb.com/try/download/shell
+     Add path to system variable. Eg : C:\Program Files\MongoDB\Server\8.2\bin
+     
 
 🗂️ Step 2: Project Setup
+
+
 1. Download and Extract Project
+    # Download the GitHub zip file
+    # Extract to your desired location, e.g., C:\projects\ or ~/projects/
+    # You should have a folder like: climate-dashboard/
 
-# Download the GitHub zip file
-# Extract to your desired location, e.g., C:\projects\ or ~/projects/
-# You should have a folder like: climate-dashboard/
+
 2. Open in VS Code
+    # Open VS Code
+    # File → Open Folder → Select your climate-dashboard folder
 
-# Open VS Code
-# File → Open Folder → Select your climate-dashboard folder
-# Or use terminal: code climate-dashboard/
+
 🐍 Step 3: Backend Setup (Python/FastAPI)
+
+
 1. Open VS Code Terminal
+    View → Terminal (or Ctrl+ / Cmd+)
 
-View → Terminal (or Ctrl+ / Cmd+)
 2. Navigate to Backend
+    cd backend
 
-cd backend
 3. Create Virtual Environment
-
-# Create virtual environment
-python -m venv venv
-
-# Activate it
-# Windows (Command Prompt):
-venv\Scripts\activate
-
-# Windows (PowerShell):
-venv\Scripts\Activate.ps1
-
-# macOS/Linux:
-source venv/bin/activate
-
-# You should see (venv) prefix in your terminal
+ 
+     python -m venv venv
+     venv\Scripts\Activat
 4. Create Clean Requirements File Create backend/requirements.txt:
 
 fastapi==0.110.1
@@ -72,48 +66,51 @@
 requests==2.32.5
 scipy==1.16.2
 
-5. Install Dependencies
-pip install -r requirements.txt
+5. Add DB_NAME in .env file
+
+    DB_NAME : climate_dashboard
+
+6. Install Dependencies
+
+
+     pip install -r requirements.txt
 
 ⚛️ Step 4: Frontend Setup (React/Node.js)
+
+
 1. Open New Terminal Tab
-Terminal → New Terminal (or Ctrl+Shift+ / Cmd+Shift+)
+    Terminal → New Terminal (or Ctrl+Shift+ / Cmd+Shift+)
 
 2. Navigate to Frontend
-cd frontend
+    cd frontend
 
 3. Install Dependencies
-yarn install
+    yarn install
 
-4. Create Environment File Create frontend/.env:
-REACT_APP_BACKEND_URL=http://localhost:8000
+4. Create .env File in frontend folder
+    Select frontend folder (on left side vs code) → Add new file named .env 
 
-5. Verify Configuration Files Exist Check these files exist in frontend/:
+5. Create Environment File Create frontend/.env:
+    REACT_APP_BACKEND_URL=http://localhost:8000
+
+6. Verify Configuration Files Exist Check these files exist in frontend/:
 
 package.json
 craco.config.js
 tailwind.config.js
 postcss.config.js
 
-🗄️ Step 5: Database Setup (Local MongoDB)
 
-# macOS with Homebrew:
-brew install mongodb-community
-brew services start mongodb-community
-
-# Windows: Download MongoDB Community Server
-# https://www.mongodb.com/try/download/community
-
-# Ubuntu/Linux:
-sudo apt install mongodb
-sudo systemctl start mongodb
-
-🚀 Step 7: Running the Application
+🚀 Step 5: Running the Application
 
 1. Start Backend (Terminal 1)
-cd backend
-# Make sure virtual environment is activated (you should see (venv))
-uvicorn server:app --host 0.0.0.0 --port 8000 --reload
+
+
+     cd backend
+     # Make sure virtual environment is activated (you should see (venv)) 
+     # Enter venv\Scripts\Activate if no (venv) at initial
+     uvicorn server:app --host 0.0.0.0 --port 8000 --reload
+
 You should see:
 
 INFO:     Uvicorn running on http://0.0.0.0:8000 (Press CTRL+C to quit)
@@ -123,8 +120,9 @@
 INFO:     Application startup complete.
 
 2. Start Frontend (Terminal 2)
-cd frontend
-yarn start
-Your browser should open automatically to http://localhost:3000
-=======
->>>>>>> e971d8c2
+
+
+     cd frontend
+     yarn start
+     Your browser should open automatically to http://localhost:3000
+
